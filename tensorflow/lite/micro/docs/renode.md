--- conflicted
+++ resolved
@@ -75,7 +75,6 @@
 
 # Running a non-test Binary with Renode
 
-<<<<<<< HEAD
 Renode can also be used to run and debug binaries interactively. 
 For example, to debug `kernel_addr_test` on Bluepill platform, run Renode:
 
@@ -106,10 +105,6 @@
 ```
 
 For further reference please see the [Renode documentation](https://renode.readthedocs.io/en/latest/).
-=======
-It may be useful to run binaries on Renode that are not tests, independent of
-the robot framework. We will be adding some documentation for that in this
-section.
 
 # Useful External Links for Renode and Robot Documentation
 
@@ -134,5 +129,4 @@
      that define commands such as:
 
        * [Remove File](http://robotframework.org/robotframework/latest/libraries/OperatingSystem.html#Remove%20File)
-       * [List Files In Directory](https://robotframework.org/robotframework/latest/libraries/OperatingSystem.html#List%20Files%20In%20Directory)
->>>>>>> 62ab208a
+       * [List Files In Directory](https://robotframework.org/robotframework/latest/libraries/OperatingSystem.html#List%20Files%20In%20Directory)