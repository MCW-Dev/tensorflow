--- conflicted
+++ resolved
@@ -164,19 +164,6 @@
         "git", str("--git-dir=%s/.git" % git_base_path),
         str("--work-tree=" + git_base_path), "describe", "--long", "--tags"
     ]).strip())
-<<<<<<< HEAD
-    if git_tag_override and val:
-      split_val = val.split("-")
-      if len(split_val) < 3:
-        raise Exception(
-            ("Expected git version in format 'TAG-COMMITS AFTER TAG-HASH' "
-             "but got '%s'") % val)
-      # There might be "-" in the tag name. But we can be sure that the final
-      # two "-" are those inserted by the git describe command.
-      abbrev_commit = split_val[-1]
-      val = bytes(
-          "-".join([git_tag_override, "0", abbrev_commit]))
-=======
     if git_tag_override:
       split_val = val.split("-")
       if len(split_val) != 3:
@@ -185,7 +172,6 @@
              "but got '%s'") % val)
       split_val[0] = git_tag_override
       val = bytes("-".join(split_val))
->>>>>>> 43a70728
     return val if val else unknown_label
   except (subprocess.CalledProcessError, OSError):
     return unknown_label
