--- conflicted
+++ resolved
@@ -22,13 +22,8 @@
 #   pip.sh CONTAINER_TYPE [--test_tutorials]
 #
 # When executing the Python unit tests, the script obeys the shell
-<<<<<<< HEAD
-# variables: TF_BUILD_BAZEL_CLEAN, TF_BUILD_INSTALL_EXTRA_PIP_PACKAGES, and
-# NO_TEST_ON_INSTALL
-=======
 # variables: TF_BUILD_BAZEL_CLEAN, TF_BUILD_INSTALL_EXTRA_PIP_PACKAGES,
 # TF_BUILD_NO_CACHING_VIRTUALENV, NO_TEST_ON_INSTALL
->>>>>>> b44a6823
 #
 # TF_BUILD_BAZEL_CLEAN, if set to any non-empty and non-0 value, directs the
 # script to perform bazel clean prior to main build and test steps.
@@ -37,13 +32,10 @@
 # to be installed in virtualenv before test_installation.sh is called. Multiple
 # pakcage names are separated with spaces.
 #
-<<<<<<< HEAD
-=======
 # TF_BUILD_NO_CACHING_VIRTUALENV: If set to any non-empty and non-0 value,
 # will cause the script to force remove any existing (cached) virtualenv
 # directory.
 #
->>>>>>> b44a6823
 # If NO_TEST_ON_INSTALL has any non-empty and non-0 value, the test-on-install
 # part will be skipped.
 #
@@ -52,13 +44,7 @@
 # installation and the Python unit tests-on-install step.
 #
 
-<<<<<<< HEAD
-# Default configuration
-# Extra pacakges required by the test-on-install
-INSTALL_EXTRA_PIP_PACKAGES="scipy sklearn"
-=======
 INSTALL_EXTRA_PIP_PACKAGES=${TF_BUILD_INSTALL_EXTRA_PIP_PACKAGES}
->>>>>>> b44a6823
 
 # Helper functions
 # Get the absolute path from a path
@@ -170,11 +156,7 @@
   die "FAILED: virtualenv not available on path"
 fi
 
-<<<<<<< HEAD
-virtualenv -p "${PYTHON_BIN_PATH}" "${VENV_DIR}" || \
-=======
 virtualenv --system-site-packages -p "${PYTHON_BIN_PATH}" "${VENV_DIR}" || \
->>>>>>> b44a6823
     die "FAILED: Unable to create virtualenv"
 
 source "${VENV_DIR}/bin/activate" || \
@@ -187,13 +169,6 @@
 || die "pip install (without --upgrade) FAILED"
 
 # Install extra pip packages required by the test-on-install
-<<<<<<< HEAD
-if [[ ! -z "${TF_BUILD_INSTALL_EXTRA_PIP_PACKAGES}" ]]; then
-  INSTALL_EXTRA_PIP_PACKAGES="${TF_BUILD_INSTALL_EXTRA_PIP_PACKAGES}"
-fi
-
-=======
->>>>>>> b44a6823
 for PACKAGE in ${INSTALL_EXTRA_PIP_PACKAGES}; do
   echo "Installing extra pip package required by test-on-install: ${PACKAGE}"
 
