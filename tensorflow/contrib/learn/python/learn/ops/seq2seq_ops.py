# Copyright 2016 The TensorFlow Authors. All Rights Reserved.
#
# Licensed under the Apache License, Version 2.0 (the "License");
# you may not use this file except in compliance with the License.
# You may obtain a copy of the License at
#
#     http://www.apache.org/licenses/LICENSE-2.0
#
# Unless required by applicable law or agreed to in writing, software
# distributed under the License is distributed on an "AS IS" BASIS,
# WITHOUT WARRANTIES OR CONDITIONS OF ANY KIND, either express or implied.
# See the License for the specific language governing permissions and
# limitations under the License.
# ==============================================================================

"""TensorFlow Ops for Sequence to Sequence models."""

from __future__ import absolute_import
from __future__ import division
from __future__ import print_function

from tensorflow.contrib import rnn
from tensorflow.python.framework import dtypes
from tensorflow.python.framework import ops
from tensorflow.python.ops import array_ops
from tensorflow.python.ops import math_ops
from tensorflow.python.ops import nn
from tensorflow.python.ops import variable_scope as vs


def sequence_classifier(decoding, labels, sampling_decoding=None, name=None):
  """Returns predictions and loss for sequence of predictions.

  Args:
    decoding: List of Tensors with predictions.
    labels: List of Tensors with labels.
    sampling_decoding: Optional, List of Tensor with predictions to be used
      in sampling. E.g. they shouldn't have dependncy on outputs.
      If not provided, decoding is used.
    name: Operation name.

  Returns:
    Predictions and losses tensors.
  """
  with ops.name_scope(name, "sequence_classifier", [decoding, labels]):
    predictions, xent_list = [], []
    for i, pred in enumerate(decoding):
      xent_list.append(nn.softmax_cross_entropy_with_logits(
          labels=labels[i], logits=pred,
          name="sequence_loss/xent_raw{0}".format(i)))
      if sampling_decoding:
        predictions.append(nn.softmax(sampling_decoding[i]))
      else:
        predictions.append(nn.softmax(pred))
    xent = math_ops.add_n(xent_list, name="sequence_loss/xent")
    loss = math_ops.reduce_sum(xent, name="sequence_loss")
<<<<<<< HEAD
    return array_ops.pack(predictions, axis=1), loss
=======
    return array_ops_.stack(predictions, axis=1), loss
>>>>>>> be270ecb


def seq2seq_inputs(x, y, input_length, output_length, sentinel=None, name=None):
  """Processes inputs for Sequence to Sequence models.

  Args:
    x: Input Tensor [batch_size, input_length, embed_dim].
    y: Output Tensor [batch_size, output_length, embed_dim].
    input_length: length of input x.
    output_length: length of output y.
    sentinel: optional first input to decoder and final output expected.
      If sentinel is not provided, zeros are used. Due to fact that y is not
      available in sampling time, shape of sentinel will be inferred from x.
    name: Operation name.

  Returns:
    Encoder input from x, and decoder inputs and outputs from y.
  """
  with ops.name_scope(name, "seq2seq_inputs", [x, y]):
<<<<<<< HEAD
    in_x = array_ops.unpack(x, axis=1)
    y = array_ops.unpack(y, axis=1)
    if not sentinel:
      # Set to zeros of shape of y[0], using x for batch size.
      sentinel_shape = array_ops.pack(
          [array_ops.shape(x)[0], y[0].get_shape()[1]])
      sentinel = array_ops.zeros(sentinel_shape)
=======
    in_x = array_ops_.unstack(x, axis=1)
    y = array_ops_.unstack(y, axis=1)
    if not sentinel:
      # Set to zeros of shape of y[0], using x for batch size.
      sentinel_shape = array_ops_.stack(
          [array_ops_.shape(x)[0], y[0].get_shape()[1]])
      sentinel = array_ops_.zeros(sentinel_shape)
>>>>>>> be270ecb
      sentinel.set_shape(y[0].get_shape())
    in_y = [sentinel] + y
    out_y = y + [sentinel]
    return in_x, in_y, out_y


def rnn_decoder(decoder_inputs, initial_state, cell, scope=None):
  """RNN Decoder that creates training and sampling sub-graphs.

  Args:
    decoder_inputs: Inputs for decoder, list of tensors.
      This is used only in training sub-graph.
    initial_state: Initial state for the decoder.
    cell: RNN cell to use for decoder.
    scope: Scope to use, if None new will be produced.

  Returns:
    List of tensors for outputs and states for training and sampling sub-graphs.
  """
  with vs.variable_scope(scope or "dnn_decoder"):
    states, sampling_states = [initial_state], [initial_state]
    outputs, sampling_outputs = [], []
    with ops.name_scope("training", values=[decoder_inputs, initial_state]):
      for i, inp in enumerate(decoder_inputs):
        if i > 0:
          vs.get_variable_scope().reuse_variables()
        output, new_state = cell(inp, states[-1])
        outputs.append(output)
        states.append(new_state)
    with ops.name_scope("sampling", values=[initial_state]):
      for i, _ in enumerate(decoder_inputs):
        if i == 0:
          sampling_outputs.append(outputs[i])
          sampling_states.append(states[i])
        else:
          sampling_output, sampling_state = cell(sampling_outputs[-1],
                                                 sampling_states[-1])
          sampling_outputs.append(sampling_output)
          sampling_states.append(sampling_state)
  return outputs, states, sampling_outputs, sampling_states


def rnn_seq2seq(encoder_inputs,
                decoder_inputs,
                encoder_cell,
                decoder_cell=None,
                dtype=dtypes.float32,
                scope=None):
  """RNN Sequence to Sequence model.

  Args:
    encoder_inputs: List of tensors, inputs for encoder.
    decoder_inputs: List of tensors, inputs for decoder.
    encoder_cell: RNN cell to use for encoder.
    decoder_cell: RNN cell to use for decoder, if None encoder_cell is used.
    dtype: Type to initialize encoder state with.
    scope: Scope to use, if None new will be produced.

  Returns:
    List of tensors for outputs and states for trianing and sampling sub-graphs.
  """
  with vs.variable_scope(scope or "rnn_seq2seq"):
    _, last_enc_state = rnn.static_rnn(
        encoder_cell, encoder_inputs, dtype=dtype)
    return rnn_decoder(decoder_inputs, last_enc_state, decoder_cell or
                       encoder_cell)<|MERGE_RESOLUTION|>--- conflicted
+++ resolved
@@ -54,11 +54,7 @@
         predictions.append(nn.softmax(pred))
     xent = math_ops.add_n(xent_list, name="sequence_loss/xent")
     loss = math_ops.reduce_sum(xent, name="sequence_loss")
-<<<<<<< HEAD
-    return array_ops.pack(predictions, axis=1), loss
-=======
-    return array_ops_.stack(predictions, axis=1), loss
->>>>>>> be270ecb
+    return array_ops.stack(predictions, axis=1), loss
 
 
 def seq2seq_inputs(x, y, input_length, output_length, sentinel=None, name=None):
@@ -78,23 +74,13 @@
     Encoder input from x, and decoder inputs and outputs from y.
   """
   with ops.name_scope(name, "seq2seq_inputs", [x, y]):
-<<<<<<< HEAD
-    in_x = array_ops.unpack(x, axis=1)
-    y = array_ops.unpack(y, axis=1)
+    in_x = array_ops.unstack(x, axis=1)
+    y = array_ops.unstack(y, axis=1)
     if not sentinel:
       # Set to zeros of shape of y[0], using x for batch size.
-      sentinel_shape = array_ops.pack(
-          [array_ops.shape(x)[0], y[0].get_shape()[1]])
+      sentinel_shape = array_ops.stack(
+          [array_ops_.shape(x)[0], y[0].get_shape()[1]])
       sentinel = array_ops.zeros(sentinel_shape)
-=======
-    in_x = array_ops_.unstack(x, axis=1)
-    y = array_ops_.unstack(y, axis=1)
-    if not sentinel:
-      # Set to zeros of shape of y[0], using x for batch size.
-      sentinel_shape = array_ops_.stack(
-          [array_ops_.shape(x)[0], y[0].get_shape()[1]])
-      sentinel = array_ops_.zeros(sentinel_shape)
->>>>>>> be270ecb
       sentinel.set_shape(y[0].get_shape())
     in_y = [sentinel] + y
     out_y = y + [sentinel]
